--- conflicted
+++ resolved
@@ -99,11 +99,7 @@
 		except OktaAPIException as err:
 			LOGGER.debug(f"Couldn't update user {user.login} groups from Okta: {err}")
 		if groups is not None:
-<<<<<<< HEAD
-			set_user_groups(user, groups)
-=======
 			set_user_groups(user=user, groups=groups)
->>>>>>> 28658944
 
 		return user
 
@@ -155,11 +151,7 @@
 		except OktaAPIException as err:
 			LOGGER.debug(f"Couldn't update user {user.login} groups from Okta: {err}")
 		if groups is not None:
-<<<<<<< HEAD
-			set_user_groups(user, groups)
-=======
 			set_user_groups(user=user, groups=groups)
->>>>>>> 28658944
 
 		return user
 
